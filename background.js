const { app, ipcMain, dialog } = require('electron');
const deepmerge = require('deepmerge');
const settings = require('./src/config/settings.js');
const tray = require('./src/menu/tray.js');
const window = require('./src/window/window.js');
const K8s = require('./src/k8s-engine/k8s.js');
// TODO: rewrite in typescript. This was just a quick proof of concept.

app.setName("Rancher Desktop");

let k8smanager;
let cfg;

app.whenReady().then(() => {

  tray.init();

  // TODO: Check if first install and start welcome screen
  // TODO: Check if new version and provide window with details on changes

  cfg = settings.init();
  console.log(cfg);
  k8smanager = K8s.factory(cfg.kubernetes);
  k8smanager.on("state-changed", (state) => {
    tray.k8sStateChanged(state);
  })

  k8smanager.start().then((code) => {
    console.log(`1: Child exited with code ${code}`);
  }, startfailed);

  window.createWindow();
})

let gone = false;
app.on('before-quit', (event) => {
  if (gone) return;
  event.preventDefault();

  k8smanager.stop()
    .finally((code) => {
      console.log(`2: Child exited with code ${code}`);
      gone = true;
    })
    .finally(app.quit);
})

// TODO: Handle non-darwin OS
app.on('window-all-closed', () => {
  app.dock.hide();
  if (process.platform !== 'darwin') {
    app.quit();
  }
})

ipcMain.on('settings-read', (event) => {
  event.returnValue = cfg;
});

ipcMain.handle('settings-write', async (event, arg) => {
  cfg = deepmerge(cfg, arg);
  settings.save(cfg);
  event.sender.sendToFrame(event.frameId, 'settings-update', cfg);
});

ipcMain.on('k8s-state', (event) => {
  event.returnValue = k8smanager.state;
});

ipcMain.on('k8s-reset', (event, arg) => {
  if (arg === 'Reset Kubernetes to default') {
    // If not in a place to restart than skip it
    if (k8smanager.state != K8s.State.STARTED && k8smanager.state != K8s.State.STOPPED) {
      return;
    }
    k8smanager.stop()
      .then((code) => {
        console.log(`Stopped minikube with code ${code}`);
        console.log(`Deleting minikube to reset...`);
        try {
          event.reply('k8s-check-state', k8smanager.state);
        } catch (err) {
          console.log(err);
        }
      })
      .then(() => {
        return k8smanager.del();
      })
      .then((code) => {
        console.log(`Deleted minikube to reset exited with code ${code}`);
      })
      .then(() => {
        // The desired Kubernetes version might have changed
        k8smanager = K8s.factory(cfg.kubernetes);
      })
      .then(() => {
        return k8smanager.start();
      })
      .then((code) => {
        try {
          event.reply('k8s-check-state', k8smanager.state);
        } catch (err) {
          console.log(err);
        }
        console.log(`Starting minikube exited with code ${code}`);
      }, startfailed);
  }
})

ipcMain.on('k8s-restart', () => {
  if (k8smanager.state != K8s.State.STARTED && k8smanager.state != K8s.State.STOPPED) {
    return;
  }

  if (k8smanager.state === K8s.State.STOPPED) {
    k8smanager.start().then((code) => {
      console.log(`3: Child exited with code ${code}`);
    }, startfailed);
  } else if (k8smanager.state === K8s.State.STARTED) {
    k8smanager.stop()
<<<<<<< HEAD
=======
      .then(() => {
        tray.k8sRestarting();
      })
      .then(() => {
        // The desired Kubernetes version might have changed
        k8smanager = K8s.factory(cfg.kubernetes);
      })
>>>>>>> 2dbd6a89
      .then(() => { k8smanager.start() })
      .then(() => {
      }, startfailed);
  }
})

function startfailed(code) {
  dialog.showErrorBox("Error Starting Kuberentes", "Kubernetes was unable to start with the following exit code: " + code);
}<|MERGE_RESOLUTION|>--- conflicted
+++ resolved
@@ -118,16 +118,10 @@
     }, startfailed);
   } else if (k8smanager.state === K8s.State.STARTED) {
     k8smanager.stop()
-<<<<<<< HEAD
-=======
-      .then(() => {
-        tray.k8sRestarting();
-      })
       .then(() => {
         // The desired Kubernetes version might have changed
         k8smanager = K8s.factory(cfg.kubernetes);
       })
->>>>>>> 2dbd6a89
       .then(() => { k8smanager.start() })
       .then(() => {
       }, startfailed);
